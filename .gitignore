--- conflicted
+++ resolved
@@ -98,7 +98,7 @@
 #   Similar to Pipfile.lock, it is generally recommended to include uv.lock in version control.
 #   This is especially recommended for binary packages to ensure reproducibility, and is more
 #   commonly ignored for libraries.
-uv.lock
+#uv.lock
 
 # poetry
 #   Similar to Pipfile.lock, it is generally recommended to include poetry.lock in version control.
@@ -206,14 +206,7 @@
 marimo/_lsp/
 __marimo__/
 /pyproject.toml
-<<<<<<< HEAD
 .idea
-
-# Test files
 tts_loop.py
 torchtest.py
-/tts_output/
-=======
-/uv.lock
-.idea
->>>>>>> 7eee8243
+/tts_output/